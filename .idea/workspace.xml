--- conflicted
+++ resolved
@@ -4,12 +4,6 @@
     <option name="autoReloadType" value="SELECTIVE" />
   </component>
   <component name="ChangeListManager">
-<<<<<<< HEAD
-    <list default="true" id="21ee0713-c474-4fee-aa92-b93c9b7db1ac" name="Changes" comment="add gitignore">
-      <change beforePath="$PROJECT_DIR$/.idea/workspace.xml" beforeDir="false" afterPath="$PROJECT_DIR$/.idea/workspace.xml" afterDir="false" />
-      <change beforePath="$PROJECT_DIR$/lyrics_preprocessing.ipynb" beforeDir="false" afterPath="$PROJECT_DIR$/lyrics_preprocessing.ipynb" afterDir="false" />
-      <change beforePath="$PROJECT_DIR$/utility_functions.py" beforeDir="false" afterPath="$PROJECT_DIR$/utility_functions.py" afterDir="false" />
-=======
     <list default="true" id="21ee0713-c474-4fee-aa92-b93c9b7db1ac" name="Changes" comment="refactor lyrics preprocessing and add EDA analysis">
       <change afterPath="$PROJECT_DIR$/Topic Modeling/utility_functions_topic_modeling.py" afterDir="false" />
       <change beforePath="$PROJECT_DIR$/.idea/workspace.xml" beforeDir="false" afterPath="$PROJECT_DIR$/.idea/workspace.xml" afterDir="false" />
@@ -19,24 +13,16 @@
       <change beforePath="$PROJECT_DIR$/TopicModeling.ipynb" beforeDir="false" />
       <change beforePath="$PROJECT_DIR$/baseline_LDA.ipynb" beforeDir="false" afterPath="$PROJECT_DIR$/Topic Modeling/baseline_LDA.ipynb" afterDir="false" />
       <change beforePath="$PROJECT_DIR$/preprocessed_df.pkl" beforeDir="false" />
->>>>>>> 00cb71ff
     </list>
     <option name="SHOW_DIALOG" value="false" />
     <option name="HIGHLIGHT_CONFLICTS" value="true" />
     <option name="HIGHLIGHT_NON_ACTIVE_CHANGELIST" value="false" />
     <option name="LAST_RESOLUTION" value="IGNORE" />
   </component>
-  <component name="FileTemplateManagerImpl">
-    <option name="RECENT_TEMPLATES">
-      <list>
-        <option value="Jupyter Notebook" />
-      </list>
-    </option>
-  </component>
   <component name="Git.Settings">
     <option name="RECENT_BRANCH_BY_REPOSITORY">
       <map>
-        <entry key="$PROJECT_DIR$" value="topic_modeling" />
+        <entry key="$PROJECT_DIR$" value="main" />
       </map>
     </option>
     <option name="RECENT_GIT_ROOT_PATH" value="$PROJECT_DIR$" />
@@ -49,37 +35,22 @@
     <option name="hideEmptyMiddlePackages" value="true" />
     <option name="showLibraryContents" value="true" />
   </component>
-<<<<<<< HEAD
-  <component name="PropertiesComponent"><![CDATA[{
-  "keyToString": {
-    "RunOnceActivity.ShowReadmeOnStart": "true",
-    "RunOnceActivity.git.unshallow": "true",
-    "git-widget-placeholder": "main",
-    "last_opened_file_path": "/Users/borosabel/Documents/Uni/Thesis/PopMusicInformationRetrieval",
-    "settings.editor.selected.configurable": "com.jetbrains.python.configuration.PyActiveSdkModuleConfigurable"
-=======
   <component name="PropertiesComponent">{
   &quot;keyToString&quot;: {
     &quot;RunOnceActivity.ShowReadmeOnStart&quot;: &quot;true&quot;,
     &quot;RunOnceActivity.git.unshallow&quot;: &quot;true&quot;,
     &quot;git-widget-placeholder&quot;: &quot;topic__modeling&quot;,
     &quot;last_opened_file_path&quot;: &quot;/Users/abelboros/Documents/Personal/Thesis/PopMusicInformationRetrieval&quot;
->>>>>>> 00cb71ff
   }
-}]]></component>
+}</component>
   <component name="RecentsManager">
     <key name="CopyFile.RECENT_KEYS">
       <recent name="$PROJECT_DIR$/Topic Modeling" />
       <recent name="$PROJECT_DIR$" />
     </key>
     <key name="MoveFile.RECENT_KEYS">
-<<<<<<< HEAD
-      <recent name="$PROJECT_DIR$" />
-      <recent name="$PROJECT_DIR$/Data/excel_data" />
-=======
       <recent name="$PROJECT_DIR$/Data/pkl_data" />
       <recent name="$PROJECT_DIR$/Topic Modeling" />
->>>>>>> 00cb71ff
     </key>
   </component>
   <component name="SharedIndexes">
@@ -101,7 +72,7 @@
                   <entry key="branch">
                     <value>
                       <list>
-                        <option value="main" />
+                        <option value="gunshot" />
                       </list>
                     </value>
                   </entry>
